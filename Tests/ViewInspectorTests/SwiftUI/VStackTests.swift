import XCTest
import SwiftUI
@testable import ViewInspector

@available(iOS 13.0, macOS 10.15, tvOS 13.0, *)
final class VStackTests: XCTestCase {

    func testSingleEnclosedView() throws {
        let sampleView = Text("Test")
        let view = VStack { sampleView }
        let sut = try view.inspect().vStack().text(0).content.view as? Text
        XCTAssertEqual(sut, sampleView)
    }

    func testResetsModifiers() throws {
        let view = VStack { Text("Test") }.padding()
        let sut = try view.inspect().vStack().text(0)
        XCTAssertEqual(sut.content.modifiers.count, 0)
    }

    func testSingleEnclosedViewIndexOutOfBounds() throws {
        let sampleView = Text("Test")
        let view = VStack { sampleView }
        XCTAssertThrows(
            try view.inspect().vStack().text(1),
            "Enclosed view index '1' is out of bounds: '0 ..< 1'")
    }

    func testMultipleEnclosedViews() throws {
        let sampleView1 = Text("Test")
        let sampleView2 = Text("Abc")
        let sampleView3 = Text("XYZ")
        let view = VStack { sampleView1; sampleView2; sampleView3 }
        let view1 = try view.inspect().vStack().text(0).content.view as? Text
        let view2 = try view.inspect().vStack().text(1).content.view as? Text
        let view3 = try view.inspect().vStack().text(2).content.view as? Text
        XCTAssertEqual(view1, sampleView1)
        XCTAssertEqual(view2, sampleView2)
        XCTAssertEqual(view3, sampleView3)
    }

    func testMultipleEnclosedViewsIndexOutOfBounds() throws {
        let sampleView1 = Text("Test")
        let sampleView2 = Text("Abc")
        let view = VStack { sampleView1; sampleView2 }
        XCTAssertThrows(
            try view.inspect().vStack().text(2),
            "Enclosed view index '2' is out of bounds: '0 ..< 2'")
    }

    func testExtractionFromSingleViewContainer() throws {
        let view = AnyView(VStack { Text("Test") })
        XCTAssertNoThrow(try view.inspect().anyView().vStack())
    }

    func testExtractionFromMultipleViewContainer() throws {
        let view = VStack {
            VStack { Text("Test") }
            VStack { Text("Test") }
        }
        XCTAssertNoThrow(try view.inspect().vStack().vStack(0))
        XCTAssertNoThrow(try view.inspect().vStack().vStack(1))
    }
<<<<<<< HEAD


    func testSpacingInspection() throws {
        guard #available(iOS 14, macOS 11.0, tvOS 14.0, *) else { return }
        let view = VStack(spacing: 6) {
            Text("")
        }
        let sut = try view.inspect().vStack().spacing()
        XCTAssertEqual(sut, 6)
    }


    func testAlignmentInspectionLeading() throws {
        guard #available(iOS 14, macOS 11.0, tvOS 14.0, *) else {
            return
        }
        let view = VStack(alignment: .leading) {
            Text("")
        }
        let sut = try view.inspect().vStack().alignment()
        XCTAssertEqual(sut, .leading)
    }

    func testAlignmentInspectionCenter() throws {
        guard #available(iOS 14, macOS 11.0, tvOS 14.0, *) else {
            return
        }
        let view = VStack(alignment: .center) {
            Text("")
        }
        let sut = try view.inspect().vStack().alignment()
        XCTAssertEqual(sut, .center)
    }

    func testAlignmentInspectionDefault() throws {
        guard #available(iOS 14, macOS 11.0, tvOS 14.0, *) else {
            return
        }
        let view = VStack() {
            Text("")
        }
        let sut = try view.inspect().vStack().alignment()
        XCTAssertEqual(sut, .center)
=======
    
    func testSearch() throws {
        let view = AnyView(VStack { EmptyView() })
        XCTAssertEqual(try view.inspect().find(ViewType.VStack.self).pathToRoot,
                       "anyView().vStack()")
        XCTAssertEqual(try view.inspect().find(ViewType.EmptyView.self).pathToRoot,
                       "anyView().vStack().emptyView(0)")
>>>>>>> 3e7d80d5
    }
}<|MERGE_RESOLUTION|>--- conflicted
+++ resolved
@@ -61,7 +61,15 @@
         XCTAssertNoThrow(try view.inspect().vStack().vStack(0))
         XCTAssertNoThrow(try view.inspect().vStack().vStack(1))
     }
-<<<<<<< HEAD
+
+    func testSearch() throws {
+        let view = AnyView(VStack { EmptyView() })
+        XCTAssertEqual(try view.inspect().find(ViewType.VStack.self).pathToRoot,
+            "anyView().vStack()")
+        XCTAssertEqual(try view.inspect().find(ViewType.EmptyView.self).pathToRoot,
+            "anyView().vStack().emptyView(0)")
+    }
+
 
 
     func testSpacingInspection() throws {
@@ -105,14 +113,5 @@
         }
         let sut = try view.inspect().vStack().alignment()
         XCTAssertEqual(sut, .center)
-=======
-    
-    func testSearch() throws {
-        let view = AnyView(VStack { EmptyView() })
-        XCTAssertEqual(try view.inspect().find(ViewType.VStack.self).pathToRoot,
-                       "anyView().vStack()")
-        XCTAssertEqual(try view.inspect().find(ViewType.EmptyView.self).pathToRoot,
-                       "anyView().vStack().emptyView(0)")
->>>>>>> 3e7d80d5
     }
 }