import SwiftUI

// MARK: - Protocols

@available(iOS 13.0, macOS 10.15, tvOS 13.0, *)
public protocol Inspectable {
    func extractContent(environmentObjects: [AnyObject]) throws -> Any
}

@available(iOS 13.0, macOS 10.15, tvOS 13.0, *)
public extension Inspectable where Self: View {
    func extractContent(environmentObjects: [AnyObject]) throws -> Any {
        var copy = self
        environmentObjects.forEach { copy.inject(environmentObject: $0) }
        let missingObjects = copy.missingEnvironmentObjects
        if missingObjects.count > 0 {
            let view = Inspector.typeName(value: self)
            throw InspectionError
                .missingEnvironmentObjects(view: view, objects: missingObjects)
        }
        return copy.body
    }
}

@available(iOS 13.0, macOS 10.15, tvOS 13.0, *)
public extension Inspectable where Self: ViewModifier {
    func extractContent(environmentObjects: [AnyObject]) throws -> Any {
        var copy = self
        environmentObjects.forEach { copy.inject(environmentObject: $0) }
        let missingObjects = copy.missingEnvironmentObjects
        if missingObjects.count > 0 {
            let view = Inspector.typeName(value: self)
            throw InspectionError
                .missingEnvironmentObjects(view: view, objects: missingObjects)
        }
        return copy.body(content: _ViewModifier_Content<Self>())
    }
}

@available(iOS 13.0, macOS 10.15, tvOS 13.0, *)
public protocol SingleViewContent {
    static func child(_ content: Content) throws -> Content
}

@available(iOS 13.0, macOS 10.15, tvOS 13.0, *)
public protocol MultipleViewContent {
    static func children(_ content: Content) throws -> LazyGroup<Content>
}

@available(iOS 13.0, macOS 10.15, tvOS 13.0, *)
internal typealias SupplementaryView = InspectableView<ViewType.ClassifiedView>

@available(iOS 13.0, macOS 10.15, tvOS 13.0, *)
internal protocol SupplementaryChildren {
    static func supplementaryChildren(_ parent: UnwrappedView) throws -> LazyGroup<SupplementaryView>
}

@available(iOS 13.0, macOS 10.15, tvOS 13.0, *)
internal protocol SupplementaryChildrenLabelView: SupplementaryChildren {
    static var labelViewPath: String { get }
}

@available(iOS 13.0, macOS 10.15, tvOS 13.0, *)
extension SupplementaryChildrenLabelView {
    static var labelViewPath: String { "label" }
    static func supplementaryChildren(_ parent: UnwrappedView) throws -> LazyGroup<SupplementaryView> {
        return .init(count: 1) { _ in
            let child = try Inspector.attribute(path: labelViewPath, value: parent.content.view)
            let medium = parent.content.medium.resettingViewModifiers()
            let content = try Inspector.unwrap(content: Content(child, medium: medium))
            return try .init(content, parent: parent, call: "labelView()")
        }
    }
}

@available(iOS 13.0, macOS 10.15, tvOS 13.0, *)
public protocol KnownViewType {
    static var typePrefix: String { get }
    static var namespacedPrefixes: [String] { get }
    static var isTransitive: Bool { get }
    static func inspectionCall(typeName: String) -> String
}

@available(iOS 13.0, macOS 10.15, tvOS 13.0, *)
public extension KnownViewType {
    static var namespacedPrefixes: [String] {
        guard !typePrefix.isEmpty else { return [] }
        return ["SwiftUI." + typePrefix]
    }
    static var isTransitive: Bool { false }
    static func inspectionCall(typeName: String) -> String {
        let baseName = typePrefix.prefix(1).lowercased() + typePrefix.dropFirst()
        return "\(baseName)(\(ViewType.indexPlaceholder))"
    }
}

@available(iOS 13.0, macOS 10.15, tvOS 13.0, *)
public protocol CustomViewType {
    associatedtype T: Inspectable
}

@available(iOS 13.0, macOS 10.15, tvOS 13.0, *)
public struct ViewType { }

@available(iOS 13.0, macOS 10.15, tvOS 13.0, *)
internal extension ViewType {
    static let indexPlaceholder = "###"
    static let commaPlaceholder = "~~~"
    
    static func inspectionCall(base: String, index: Int?) -> String {
        if let index = index {
            return base
                .replacingOccurrences(of: commaPlaceholder, with: ", ")
                .replacingOccurrences(of: indexPlaceholder, with: "\(index)")
        } else {
            return base
                .replacingOccurrences(of: commaPlaceholder, with: "")
                .replacingOccurrences(of: indexPlaceholder, with: "")
        }
    }
}

// MARK: - Content

@available(iOS 13.0, macOS 10.15, tvOS 13.0, *)
public struct Content {
    let view: Any
    let medium: Medium
    
    internal init(_ view: Any, medium: Medium = .empty) {
        self.view = view
        self.medium = medium
    }
}

@available(iOS 13.0, macOS 10.15, tvOS 13.0, *)
internal extension Content {
    struct Medium {
        let viewModifiers: [Any]
        let environmentModifiers: [EnvironmentModifier]
        let environmentObjects: [AnyObject]
        
        static var empty: Medium {
            return .init(viewModifiers: [],
                         environmentModifiers: [],
                         environmentObjects: [])
        }
        
        func appending(viewModifier: Any) -> Medium {
            return .init(viewModifiers: viewModifiers + [viewModifier],
                         environmentModifiers: environmentModifiers,
                         environmentObjects: environmentObjects)
        }
        
        func appending(environmentModifier: EnvironmentModifier) -> Medium {
            return .init(viewModifiers: viewModifiers,
                         environmentModifiers: environmentModifiers + [environmentModifier],
                         environmentObjects: environmentObjects)
        }
        
        func appending(environmentObject: AnyObject) -> Medium {
            return .init(viewModifiers: viewModifiers,
                         environmentModifiers: environmentModifiers,
                         environmentObjects: environmentObjects + [environmentObject])
        }
        
        func resettingViewModifiers() -> Medium {
            return .init(viewModifiers: [],
                         environmentModifiers: environmentModifiers,
                         environmentObjects: environmentObjects)
        }
    }
}

// MARK: - Binding helper

@available(iOS 13.0, macOS 10.15, tvOS 13.0, *)
public extension Binding {
    init(wrappedValue: Value) {
        var value = wrappedValue
        self.init(get: { value }, set: { value = $0 })
    }
}

// MARK: - Error

@available(iOS 13.0, macOS 10.15, tvOS 13.0, *)
public enum InspectionError: Swift.Error {
    case inspection(path: String, factual: String, expected: String)
    case typeMismatch(factual: String, expected: String)
    case attributeNotFound(label: String, type: String)
    case viewIndexOutOfBounds(index: Int, count: Int)
    case viewNotFound(parent: String)
    case parentViewNotFound(view: String)
    case modifierNotFound(parent: String, modifier: String)
    case missingEnvironmentObjects(view: String, objects: [String])
    case notSupported(String)
    case textAttribute(String)
<<<<<<< HEAD
    case searchFailure(blockers: [String])
    case gestureNotFound(parent: String)
    case callbackNotFound(parent: String, callback: String)
=======
    case searchFailure(skipped: Int, blockers: [String])
>>>>>>> 82f5f29b
}

@available(iOS 13.0, macOS 10.15, tvOS 13.0, *)
extension InspectionError: CustomStringConvertible, LocalizedError {
    
    public var description: String {
        switch self {
        case let .inspection(path, factual, expected):
            return "\(path) found \(factual) instead of \(expected)"
        case let .typeMismatch(factual, expected):
            return "Type mismatch: \(factual) is not \(expected)"
        case let .attributeNotFound(label, type):
            return "\(type) does not have '\(label)' attribute"
        case let .viewIndexOutOfBounds(index, count):
            return "Enclosed view index '\(index)' is out of bounds: '0 ..< \(count)'"
        case let .viewNotFound(parent):
            return "View for \(parent) is absent"
        case let .parentViewNotFound(view):
            return "\(view) does not have parent"
        case let .modifierNotFound(parent, modifier):
            return "\(parent) does not have '\(modifier)' modifier"
        case let .missingEnvironmentObjects(view, objects):
            return "\(view) is missing EnvironmentObjects: \(objects)"
        case let .notSupported(message), let .textAttribute(message):
            return message
        case let .searchFailure(skipped, blockers):
            let blockersDescription = blockers.count == 0 ? "" :
                ". Possible blockers: \(blockers.joined(separator: ", "))"
<<<<<<< HEAD
            return "Search did not find a match" + suffix
        case let .gestureNotFound(parent):
            return "Gesture for \(parent) is absent"
        case let .callbackNotFound(parent, callback):
            return "Callback \(callback) for parent \(parent) is absent"
=======
            let conclusion = skipped == 0 ?
                "Search did not find a match" : "Search did only find \(skipped) matches"
            return conclusion + blockersDescription
>>>>>>> 82f5f29b
        }
    }
    
    public var errorDescription: String? {
        return description
    }
}

// MARK: - BinaryEquatable

@available(iOS 13.0, macOS 10.15, tvOS 13.0, *)
internal protocol BinaryEquatable: Equatable { }

@available(iOS 13.0, macOS 10.15, tvOS 13.0, *)
extension BinaryEquatable {
    static func == (lhs: Self, rhs: Self) -> Bool {
        withUnsafeBytes(of: lhs) { lhsBytes -> Bool in
            withUnsafeBytes(of: rhs) { rhsBytes -> Bool in
                lhsBytes.elementsEqual(rhsBytes)
            }
        }
    }
}

// MARK: - EnvironmentObject injection

@available(iOS 13.0, macOS 10.15, tvOS 13.0, *)
internal extension Inspectable {
    var missingEnvironmentObjects: [String] {
        let prefix = "SwiftUI.EnvironmentObject<"
        let mirror = Mirror(reflecting: self)
        return mirror.children.compactMap {
            let fullName = Inspector.typeName(value: $0.value, namespaced: true)
            guard fullName.hasPrefix(prefix),
                  (try? Inspector.attribute(path: "_store|some", value: $0.value)) == nil,
                  let ivarName = $0.label
            else { return nil }
            var objName = Inspector.typeName(value: $0.value)
            objName = objName[18..<objName.count - 1]
            return "\(ivarName[1..<ivarName.count]): \(objName)"
        }
    }
    mutating func inject(environmentObject: AnyObject) {
        let type = "SwiftUI.EnvironmentObject<\(Inspector.typeName(value: environmentObject, namespaced: true))>"
        let mirror = Mirror(reflecting: self)
        guard let label = mirror.children
                .first(where: {
                    Inspector.typeName(value: $0.value, namespaced: true) == type
                })?.label
        else { return }
        let envObjSize = EnvObject.structSize
        let viewSize = MemoryLayout<Self>.size
        var offset = MemoryLayout<Self>.stride - envObjSize
        let step = MemoryLayout<Self>.alignment
        while offset + envObjSize > viewSize {
            offset -= step
        }
        withUnsafeBytes(of: EnvObject.Forgery(object: nil)) { reference in
            while offset >= 0 {
                var copy = self
                withUnsafeMutableBytes(of: &copy) { bytes in
                    guard bytes[offset..<offset + envObjSize].elementsEqual(reference)
                    else { return }
                    let rawPointer = bytes.baseAddress! + offset + EnvObject.seedOffset
                    let pointerToValue = rawPointer.assumingMemoryBound(to: Int.self)
                    pointerToValue.pointee = -1
                }
                if let seed = try? Inspector.attribute(path: label + "|_seed", value: copy, type: Int.self),
                   seed == -1 {
                    withUnsafeMutableBytes(of: &copy) { bytes in
                        let rawPointer = bytes.baseAddress! + offset
                        let pointerToValue = rawPointer.assumingMemoryBound(to: EnvObject.Forgery.self)
                        pointerToValue.pointee = .init(object: environmentObject)
                    }
                    self = copy
                    return
                }
                offset -= step
            }
        }
    }
}

@available(iOS 13.0, macOS 10.15, tvOS 13.0, *)
internal struct EnvObject {
    static var seedOffset: Int { 8 }
    static var structSize: Int { 16 }
    
    struct Forgery {
        let object: AnyObject?
        let seed: Int = 0
    }
}

internal extension String {
    subscript(intRange: Range<Int>) -> String {
        let range = Range(uncheckedBounds: (lower: max(0, min(count, intRange.lowerBound)),
                                            upper: min(count, max(0, intRange.upperBound))))
        let start = index(startIndex, offsetBy: range.lowerBound)
        let end = index(start, offsetBy: range.upperBound - range.lowerBound)
        return String(self[start ..< end])
    }
}<|MERGE_RESOLUTION|>--- conflicted
+++ resolved
@@ -196,13 +196,9 @@
     case missingEnvironmentObjects(view: String, objects: [String])
     case notSupported(String)
     case textAttribute(String)
-<<<<<<< HEAD
-    case searchFailure(blockers: [String])
+    case searchFailure(skipped: Int, blockers: [String])
     case gestureNotFound(parent: String)
     case callbackNotFound(parent: String, callback: String)
-=======
-    case searchFailure(skipped: Int, blockers: [String])
->>>>>>> 82f5f29b
 }
 
 @available(iOS 13.0, macOS 10.15, tvOS 13.0, *)
@@ -231,18 +227,14 @@
         case let .searchFailure(skipped, blockers):
             let blockersDescription = blockers.count == 0 ? "" :
                 ". Possible blockers: \(blockers.joined(separator: ", "))"
-<<<<<<< HEAD
             return "Search did not find a match" + suffix
+            let conclusion = skipped == 0 ?
+                "Search did not find a match" : "Search did only find \(skipped) matches"
+            return conclusion + blockersDescription
         case let .gestureNotFound(parent):
             return "Gesture for \(parent) is absent"
         case let .callbackNotFound(parent, callback):
             return "Callback \(callback) for parent \(parent) is absent"
-=======
-            let conclusion = skipped == 0 ?
-                "Search did not find a match" : "Search did only find \(skipped) matches"
-            return conclusion + blockersDescription
->>>>>>> 82f5f29b
-        }
     }
     
     public var errorDescription: String? {
